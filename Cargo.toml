[package]
name = "lzjd"
version = "0.1.3"
authors = ["Henk Dieter <henkdieter@tweedegolf.com>"]
edition = "2018"
exclude = ["in/*"]
description = "Rust implementation of the LZJD algorithm (https://github.com/EdwardRaff/jLZJD)"
readme = "README.md"
keywords = ["lzjd", "edit", "distance", "Lempel", "Ziv"]
categories = ["algorithms","compression","cryptography","filesystem","science"]
license = "GPL-3.0"
repository = "https://github.com/tweedegolf/lzjd-rs"

[dependencies]
clap = "2.32.0"
base64 = "0.10.1"
failure = "0.1.5"
failure_derive = "0.1.5"
fasthash= "0.4.0"
bincode = "1.1.2"
crc = "1.8.1"
walkdir = "2.2.7"
num_cpus = "1.10.0"
rayon = "1.0.3"

[dev-dependencies]
<<<<<<< HEAD
rand = "0.6.5"
=======
rand = "0.6.5"
criterion = "0.2.10"

[[bench]]
name = "lzjd"
harness = false
>>>>>>> 7de5c962
<|MERGE_RESOLUTION|>--- conflicted
+++ resolved
@@ -24,13 +24,9 @@
 rayon = "1.0.3"
 
 [dev-dependencies]
-<<<<<<< HEAD
-rand = "0.6.5"
-=======
 rand = "0.6.5"
 criterion = "0.2.10"
 
 [[bench]]
 name = "lzjd"
-harness = false
->>>>>>> 7de5c962
+harness = false